--- conflicted
+++ resolved
@@ -90,16 +90,10 @@
         outputClass: Class<O>,
         llmRequestEvent: LlmRequestEvent<O>,
     ): Result<O> {
-<<<<<<< HEAD
-        val maybeReturnPromptContribution =
-            templateRenderer.renderLoadedTemplate(maybePromptTemplate, emptyMap())
-        val chatClient = createChatClient(interaction.llm)
-        val promptContributions = interaction.promptContributors.joinToString("\n") { it.contribution() }
-=======
+
         val models = getModels(interaction.llm)
         val promptContributions =
             (interaction.promptContributors + models.second.promptContributors).joinToString("\n") { it.contribution() }
->>>>>>> 8b4ca331
         val springAiPrompt = Prompt(
             buildList {
                 if (promptContributions.isNotEmpty()) {
